<<<<<<< HEAD
use rand::rngs::SmallRng;
use rand::{Rng, SeedableRng};
=======
use ordered_float::OrderedFloat;
use rand::rngs::ThreadRng;
use rand::Rng;
>>>>>>> 80d8afe3

use super::bitpackedgrid::BitPackedGrid;
use super::{Domain, DomainCreate, DomainPrint, DomainVisibility, RadiusCalc};
use crate::matrix;
use crate::util::filter::KalmanNode;
use crate::util::matrix::{convolve2d, matrix_overlay, ConvResolve, Matrix};

/// A grid that allows for the sampling of cells. It uses a series of Kalman filters for updates
/// to the individual cells.
pub struct SampleGrid {
    /// The sampling grid which determines the probability of a cell being occupied.
    /// It has a value between 0.0 and 1.0
    pub sample_grid: Matrix<KalmanNode>,

    /// The real values of the grid
    pub ground_truth: BitPackedGrid,

    // The width and height of the grid
    // can be removed for reduced space
    pub width: usize,
    pub height: usize,
}

impl Domain for SampleGrid {
    fn new(width: usize, height: usize) -> Self {
        let node = KalmanNode::default();
        SampleGrid {
            sample_grid: matrix![node; height, width],
            ground_truth: BitPackedGrid::new(width, height),
            width,
            height,
        }
    }

    fn set_value(&mut self, (x, y): (usize, usize), value: bool) {
        self.sample_grid[x][y].state = if value { 1.0 } else { 0.0 };
        // This is a little counter intuitive but it is assumed that if you use set value you're
        // setting both values, this is to allow new_from_file without having to init_ground_truth
        self.ground_truth.set_value((x, y), value);
    }

    fn get_value(&self, (x, y): (usize, usize)) -> bool {
        self.bounds_check((x, y)) && self.sample_grid[x][y].state > Self::NEAREST_THRESHOLD
    }

    fn shape(&self) -> (usize, usize) {
        (self.width, self.height)
    }
}

impl DomainCreate for SampleGrid {}

impl DomainPrint for SampleGrid {}

impl RadiusCalc for SampleGrid {}

impl DomainVisibility for SampleGrid {}

impl SampleGrid {
    const NEAREST_THRESHOLD: f32 = 0.5;

    /// Creates a new sampling grid from a sampling grid and a ground truth grid
    pub fn new_from_grid(grid: Matrix<f32>, ground_truth: BitPackedGrid) -> Self {
        let (width, height) = grid.shape();
        let mut sample_grid = matrix![KalmanNode::default(); height, width];
        for y in 0..width {
            // Swapped width and height here to match the matrix indexing
            for x in 0..height {
                sample_grid[x][y].state = grid[x][y];
            }
        }
        SampleGrid {
            sample_grid,
            ground_truth,
            width,
            height,
        }
    }

    /// Initializes an area of the bitfield from the sampling grid values, where
    /// 0.0 indicates a guaranteed obstacles and (0,1) indicates a probability
    pub fn init_gridmap_area<'a>(
        &self,
        gridmap: &'a mut BitPackedGrid,
        (x, y): (usize, usize),
        width: usize,
        height: usize,
    ) {
        for x in x..x + width {
            for y in y..y + height {
                gridmap.set_value((x, y), self.sample_grid[x][y].state != 0.0);
            }
        }
    }

    /// Initializes the gridmap from the sampling grid
    pub fn init_gridmap_radius<'a>(
        &mut self,
        gridmap: &'a mut BitPackedGrid,
        (x, y): (usize, usize),
        radius: usize,
    ) {
        let (n, width, height) = self.radius_calc((x, y), radius);
        self.init_gridmap_area(gridmap, n, width, height);
    }

    /// Initializes the gridmap from the sampling grid
    pub fn init_gridmap<'a>(&mut self, gridmap: &'a mut BitPackedGrid) {
        self.init_gridmap_area(gridmap, (0, 0), self.width, self.height);
    }

    /// Initializes the ground truth grid from the sampling grid
    pub fn init_ground_truth(&mut self) {
        for x in 0..self.width {
            for y in 0..self.height {
                self.ground_truth
                    .set_value((x, y), self.sample_grid[x][y].state != 0.0);
            }
        }
    }

    /// Blurs the sampling grid with a gaussian kernal.
    /// Note that this operation sets all covariances to 1.0
    pub fn blur_samplegrid(&mut self, kernel: &Matrix<f32>) {
        self.sample_grid = convolve2d(&self.sample_grid, kernel, ConvResolve::Nearest);
    }

    /// Samples a cell with a given chance
    pub fn sample<'a>(&self, gridmap: &'a mut BitPackedGrid, (x, y): (usize, usize)) -> bool {
        self.sample_cached(gridmap, &mut SmallRng::from_entropy(), (x, y))
    }

    /// Samples a cell with a given chance caching the random number generator
<<<<<<< HEAD
    pub fn sample_cached<'a>(&self, gridmap: &'a mut BitPackedGrid, rng: &mut SmallRng, (x, y): (usize, usize)) -> bool {
        let value = self.sample_grid[x][y].state != 0.0
            && rng.gen::<f32>() < self.sample_grid[x][y].state;
=======
    pub fn sample_cached<'a>(
        &self,
        gridmap: &'a mut BitPackedGrid,
        rng: &mut ThreadRng,
        (x, y): (usize, usize),
    ) -> bool {
        let value =
            self.sample_grid[x][y].state != 0.0 && rng.gen::<f32>() < self.sample_grid[x][y].state;
>>>>>>> 80d8afe3
        gridmap.set_value((x, y), value);
        value
    }

    /// Samples an area of the grid
    pub fn sample_area<'a>(
        &self,
        gridmap: &'a mut BitPackedGrid,
        (x, y): (usize, usize),
        width: usize,
        height: usize,
    ) {
        let mut rng = SmallRng::from_entropy();
        for x in x..x + width {
            for y in y..y + height {
                self.sample_cached(gridmap, &mut rng, (x, y));
            }
        }
    }

    /// Samples a cell with a given chance
    pub fn sample_radius<'a>(
        &self,
        gridmap: &'a mut BitPackedGrid,
        (x, y): (usize, usize),
        radius: usize,
    ) {
        let (n, width, height) = self.radius_calc((x, y), radius);
        self.sample_area(gridmap, n, width, height);
    }

    /// Samples all cells in the grid
    pub fn sample_all<'a>(&self, gridmap: &'a mut BitPackedGrid) {
        self.sample_area(gridmap, (0, 0), self.width, self.height)
    }

    /// Sample the same cells that are found on thbe sampled before grid. Used in case where one
    /// wants to use the memory of previously sampled grids to sample new grids.
    pub fn sample_based_on_grid<'a>(
        &self,
        gridmap: &'a mut BitPackedGrid,
        sampled_before: &BitPackedGrid,
    ) {
        let mut rng = SmallRng::from_entropy();
        for x in 0..self.width {
            for y in 0..self.height {
                if sampled_before.get_value((x, y)) {
                    self.sample_cached(gridmap, &mut rng, (x, y));
                }
            }
        }
    }

    /// Samples a cell with a given chance
    /// ## Arguments
    /// * `(x, y)` - The coordinate of the cell
    /// * `measurement_covariance` - The variance of the measurement where 0.0 is a perfect measurement
    pub fn update_node(&mut self, (x, y): (usize, usize), measurement_covariance: f32) {
        let measurement = self.ground_truth.get_value((x, y)) as u8 as f32;
        self.sample_grid[x][y].update(measurement, measurement_covariance);
    }

    /// Creates a kernel for the adjacency of a point. Used to update nodes with
    /// matrix representing covariance.
    fn adjacency_kernel(kernel: &Matrix<f32>) -> Matrix<Option<f32>> {
        let mut kernel = Matrix {
            data: kernel.data.iter().map(|x| Some(*x)).collect(),
            width: kernel.width,
            height: kernel.height,
        };
        let dx = kernel.width / 2;
        let dy = kernel.height / 2;
        kernel[dx][dy] = Some(0.0);
        kernel[dx.saturating_sub(1)][dy] = Some(0.0); // This is to ensure that
        kernel[dx][dy.saturating_sub(1)] = Some(0.0); // the center's measurements
        kernel[dx.saturating_add(1)][dy] = Some(0.0); // are always correct
        kernel[dx][dy.saturating_add(1)] = Some(0.0);
        kernel
    }

    fn adjacent_override(&mut self, (x, y): (usize, usize)) {
        for (i, j) in self.adjacent((x, y), false) {
            self.sample_grid[i][j].state = self.ground_truth.get_value((i, j)) as u8 as f32;
        }
    }

    /// Updates nodes based upon a kernal
    fn update_kernel(&mut self, (x, y): (usize, usize), kernel: Matrix<Option<f32>>) {
        for (n, (i, j)) in matrix_overlay(self.shape(), kernel.shape(), (x, y)) {
            if kernel[j][i].is_some() {
                self.update_node(n, kernel[j][i].unwrap());
            }
        }
    }

    /// Updates nodes based on visibile nodes
    pub fn raycast_update(&mut self, (x, y): (usize, usize), kernel: &Matrix<f32>) {
        let mut kernel = SampleGrid::adjacency_kernel(kernel);
        let visible = self.visibility((x, y), kernel.width / 2);
        for (k, v) in kernel.data.iter_mut().zip(visible.data.iter()) {
            if !*v {
                *k = None;
            }
        }
        self.update_kernel((x, y), kernel);
    }

    /// Get all adjacenct cells on sampling grid
    pub fn adjacent(&self, (x, y): (usize, usize), diagonal: bool) -> Vec<(usize, usize)> {
        super::neighbors((x, y), diagonal)
            .filter(|(x, y)| self.bounds_check((*x, *y)))
            .collect()
    }

    pub fn adjacent_probs(
        &self,
        (x, y): (usize, usize),
        diagonal: bool,
    ) -> Vec<((usize, usize), OrderedFloat<f32>)> {
        self.adjacent((x, y), diagonal)
            .iter()
            .map(|n| {
                (
                    *n,
                    OrderedFloat(-1.0 * self.sample_grid[n.0][n.1].state.log2()),
                )
            })
            .collect()
    }

    /// Samples all adjacent cells on sampling grid
    pub fn sample_adjacenct<'a>(
        &self,
        gridmap: &'a mut BitPackedGrid,
        sampled_before: &'a mut BitPackedGrid,
        rng: &mut SmallRng,
        (x, y): (usize, usize),
    ) -> Vec<((usize, usize), usize)> {
        super::neighbors((x, y), false)
            .filter(move |(x, y)| {
                if self.bounds_check((*x, *y)) && !sampled_before.get_value((*x, *y)) {
                    sampled_before.set_value((*x, *y), true);
                    self.sample_cached(gridmap, rng, (*x, *y))
                } else {
                    gridmap.get_value((*x, *y))
                }
            })
            .map(|n| (n, 1))
            .collect()
    }
}

#[cfg(test)]
mod tests {
    use crate::{
        domains::{
            bitpackedgrid::BitPackedGrid, Domain, DomainCreate, DomainPrint, DomainVisibility,
        },
        matrix,
        util::matrix::{gaussian_kernal, Matrix},
    };

    use super::SampleGrid;

    #[test]
    fn test_samplegrid_new() {
        let grid = SampleGrid::new(128, 128);
        assert_eq!(grid.height, 128);
        assert_eq!(grid.width, 128);
        assert_eq!(grid.sample_grid.height, 128);
        assert_eq!(grid.sample_grid.width, 128);
    }

    #[test]
    fn test_samplegrid_new_from_grid() {
        let grid =
            SampleGrid::new_from_grid(matrix![[0.0, 1.0], [1.0, 0.0]], BitPackedGrid::new(2, 2));
        assert_eq!(grid.sample_grid[0][0].state, 0.0);
        assert_eq!(grid.sample_grid[1][0].state, 1.0);
    }

    #[test]
    fn test_samplegrid_new_from_string() {
        let map_str = ".....\n@@.@.\n.@.@.\n.@.@.\n.....\n....@\n";
        let grid = SampleGrid::new_from_string(map_str.to_string());
        assert_eq!(grid.print_cells(None), map_str);
        assert_eq!(grid.ground_truth.print_cells(None), map_str);
        assert_eq!(grid.sample_grid[0][0].state, 1.0);
        assert_eq!(grid.sample_grid[1][0].state, 1.0);
        assert_eq!(grid.sample_grid[0][1].state, 0.0);
    }

    #[test]
    fn test_gridmap_init() {
        let mut grid = SampleGrid::new_from_string("@....\n.....\n.....\n.....\n".to_string());
        let mut gridmap = BitPackedGrid::new(grid.width, grid.height);
        grid.init_gridmap_radius(&mut gridmap, (0, 0), 2);
        assert_eq!(
            grid.ground_truth.print_cells(None),
            "@....\n.....\n.....\n.....\n"
        );
        assert_eq!(gridmap.print_cells(None), "@..@@\n...@@\n...@@\n@@@@@\n");
    }

    #[test]
    fn test_blur() {
        let mut grid =
            SampleGrid::new_from_string("@....\n@@...\n@@@..\n@@@..\n@@...\n".to_string());
        grid.blur_samplegrid(&gaussian_kernal(3, 1.0));
        let grid_sample: Vec<f32> = grid.sample_grid.data.iter().map(|x| x.state).collect();
        assert_eq!(
            grid_sample,
            vec![
                0.19895503, 0.07511361, 0.0, 0.0, 0.0, 0.60209, 0.32279643, 0.07511361, 0.07511361,
                0.19895503, 0.9248864, 0.6772036, 0.39791006, 0.39791006, 0.60209, 1.0, 0.9248864,
                0.801045, 0.801045, 0.9248864, 1.0, 1.0, 1.0, 1.0, 1.,
            ]
        );
    }

    #[test]
    fn test_sample() {
        let mut grid = SampleGrid::new(8, 8);
        grid.sample_grid[0][0].state = 1.0;
        grid.sample_grid[2][4].state = 1.0;
        grid.sample_grid[1][6].state = 1.0;
        let mut gridmap = BitPackedGrid::new(grid.width, grid.height);
        grid.sample(&mut gridmap, (0, 0));
        assert_eq!(gridmap.get_value((0, 0)), true);
        grid.sample_all(&mut gridmap);
        assert_eq!(gridmap.count_ones(), 3);
    }

    #[test]
    fn test_adjacency_kernel() {
        let kernel = SampleGrid::adjacency_kernel(&matrix![1.0; 3]);
        assert_eq!(
            kernel,
            matrix![
                [Some(1.0), Some(0.0), Some(1.0)],
                [Some(0.0), Some(0.0), Some(0.0)],
                [Some(1.0), Some(0.0), Some(1.0)],
            ]
        )
    }

    #[test]
    fn test_grid_visibility() {
        let grid = SampleGrid::new_from_string("\n@@@.\n@...\n@.@.\n".to_string());
        let visiblility = grid.visibility((1, 1), 2);
        assert_eq!(
            visiblility,
            matrix![
                [false, false, false, false, false],
                [false, true, true, true, true],
                [false, true, true, true, true],
                [false, true, true, true, true],
                [false, false, false, false, false],
            ]
        );
    }

    #[test]
    fn test_raycast_update() {
        let mut grid = SampleGrid::new_from_string(".@..\n.@.@\n.@.@\n".to_string());
        for n in grid.sample_grid.data.iter_mut() {
            if n.state == 1.0 {
                n.state = 0.6;
            }
        }
        grid.raycast_update((0, 0), &matrix![0.0; 5]);
        assert!(grid.sample_grid[0][0].state == 1.0);
        assert!(grid.sample_grid[0][1].state == 1.0);
        assert!(grid.sample_grid[1][0].state == 0.0);
        assert!(grid.sample_grid[2][0].state == 0.6);
    }
}<|MERGE_RESOLUTION|>--- conflicted
+++ resolved
@@ -1,11 +1,7 @@
-<<<<<<< HEAD
 use rand::rngs::SmallRng;
 use rand::{Rng, SeedableRng};
-=======
 use ordered_float::OrderedFloat;
-use rand::rngs::ThreadRng;
 use rand::Rng;
->>>>>>> 80d8afe3
 
 use super::bitpackedgrid::BitPackedGrid;
 use super::{Domain, DomainCreate, DomainPrint, DomainVisibility, RadiusCalc};
@@ -139,20 +135,9 @@
     }
 
     /// Samples a cell with a given chance caching the random number generator
-<<<<<<< HEAD
     pub fn sample_cached<'a>(&self, gridmap: &'a mut BitPackedGrid, rng: &mut SmallRng, (x, y): (usize, usize)) -> bool {
         let value = self.sample_grid[x][y].state != 0.0
             && rng.gen::<f32>() < self.sample_grid[x][y].state;
-=======
-    pub fn sample_cached<'a>(
-        &self,
-        gridmap: &'a mut BitPackedGrid,
-        rng: &mut ThreadRng,
-        (x, y): (usize, usize),
-    ) -> bool {
-        let value =
-            self.sample_grid[x][y].state != 0.0 && rng.gen::<f32>() < self.sample_grid[x][y].state;
->>>>>>> 80d8afe3
         gridmap.set_value((x, y), value);
         value
     }
